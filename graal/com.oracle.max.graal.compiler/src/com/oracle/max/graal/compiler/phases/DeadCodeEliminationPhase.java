--- conflicted
+++ resolved
@@ -153,20 +153,6 @@
         }
         for (Node node : graph.getNodes()) {
             if (!flood.isMarked(node)) {
-<<<<<<< HEAD
-                if (node.predecessors().size() > 0) {
-                    for (Node pred : node.predecessors()) {
-                        TTY.println("!PRED! " + pred + " (" + flood.isMarked(pred) + ")");
-                        for (int i = 0; i < pred.successors().size(); i++) {
-                            TTY.println("pred=>succ: " + pred.successors().get(i));
-                        }
-                        for (int i = 0; i < pred.usages().size(); i++) {
-                            TTY.println("pred=>usage: " + pred.usages().get(i));
-                        }
-                    }
-                }
-=======
->>>>>>> 57d01670
                 node.delete();
             }
         }
