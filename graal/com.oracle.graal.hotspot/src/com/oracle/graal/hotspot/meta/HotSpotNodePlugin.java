--- conflicted
+++ resolved
@@ -71,15 +71,9 @@
     }
 
     @Override
-<<<<<<< HEAD
-    public ValueNode interceptParameter(GraphBuilderContext b, int index, StampPair stamp) {
-        if (b.parsingIntrinsic()) {
-            return wordOperationPlugin.interceptParameter(b, index, stamp);
-=======
     public StampPair interceptType(boolean parsingIntrinsic, JavaType declaredType, boolean nonNull) {
         if (parsingIntrinsic) {
             return wordOperationPlugin.interceptType(parsingIntrinsic, declaredType, nonNull);
->>>>>>> 2a42e630
         }
         return null;
     }
